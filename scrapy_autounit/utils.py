--- conflicted
+++ resolved
@@ -10,16 +10,12 @@
 from scrapy import signals
 from scrapy.crawler import Crawler
 from scrapy.exceptions import NotConfigured
-<<<<<<< HEAD
-from scrapy.http import HtmlResponse, Request, Response
+from scrapy.http import Request, Response
 from scrapy.item import Item
 from scrapy.utils.conf import (build_component_list, closest_scrapy_cfg,
                                init_env)
 from scrapy.utils.misc import arg_to_iter, load_object, walk_modules
 from scrapy.utils.project import get_project_settings
-=======
-from scrapy.http import Request, Response
->>>>>>> 5d291dce
 from scrapy.utils.python import to_bytes
 from scrapy.utils.reqser import request_from_dict, request_to_dict
 from scrapy.utils.spider import iter_spider_classes
