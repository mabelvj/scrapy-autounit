--- conflicted
+++ resolved
@@ -1,31 +1,23 @@
 import os
+import pickle
+import zlib
+from importlib import import_module
+from itertools import islice
+from pathlib import Path
+
 import six
-import zlib
-import pickle
-from pathlib import Path
-from itertools import islice
-from importlib import import_module
-
 from scrapy import signals
-from scrapy.item import Item
 from scrapy.crawler import Crawler
 from scrapy.exceptions import NotConfigured
 from scrapy.http import HtmlResponse, Request
+from scrapy.item import Item
+from scrapy.utils.conf import (build_component_list, closest_scrapy_cfg,
+                               init_env)
+from scrapy.utils.misc import arg_to_iter, load_object, walk_modules
+from scrapy.utils.project import get_project_settings
 from scrapy.utils.python import to_bytes
-from scrapy.utils.reqser import request_to_dict, request_from_dict
+from scrapy.utils.reqser import request_from_dict, request_to_dict
 from scrapy.utils.spider import iter_spider_classes
-from scrapy.utils.project import get_project_settings
-from scrapy.utils.misc import (
-    walk_modules,
-    load_object,
-    arg_to_iter,
-)
-from scrapy.utils.conf import (
-    init_env,
-    closest_scrapy_cfg,
-    build_component_list,
-)
-
 
 NO_ITEM_MARKER = object()
 
@@ -161,11 +153,6 @@
         if key != '_autounit':
             _meta[key] = parse_object(value, spider)
 
-<<<<<<< HEAD
-    _request['meta'] = _meta
-    clean_request(_request, spider.settings)
-=======
->>>>>>> eaf817bf
     return _request
 
 
@@ -250,17 +237,12 @@
     return fx_obj
 
 
-<<<<<<< HEAD
 def set_spider_attrs(spider, _args):
     for k, v in _args.items():
         setattr(spider, k, v)
 
 
-def test_generator(fixture_path, encoding='utf-8'):
-
-=======
 def generate_test(fixture_path, encoding='utf-8'):
->>>>>>> eaf817bf
     with open(str(fixture_path), 'rb') as f:
         data = f.read()
 
@@ -276,13 +258,9 @@
     spider_cls.update_settings(settings)
     for k, v in data.get('settings', {}).items():
         settings.set(k, v, 50)
-<<<<<<< HEAD
-    spider = spider_cls(**data.get('spider_args_in'))
-    spider.settings = settings
-=======
->>>>>>> eaf817bf
+
     crawler = Crawler(spider_cls, settings)
-    spider = spider_cls.from_crawler(crawler, **data.get('spider_args'))
+    spider = spider_cls.from_crawler(crawler, **data.get('spider_args_in'))
     crawler.spider = spider
 
     def test(self):
@@ -317,14 +295,9 @@
             if hasattr(mw, 'process_spider_input'):
                 mw.process_spider_input(response, spider)
 
-<<<<<<< HEAD
-        result = request.callback(response) or []
-=======
         result = arg_to_iter(request.callback(response))
         middlewares.reverse()
->>>>>>> eaf817bf
-
-        middlewares.reverse()
+
         for mw in middlewares:
             if hasattr(mw, 'process_spider_output'):
                 result = mw.process_spider_output(response, result, spider)
