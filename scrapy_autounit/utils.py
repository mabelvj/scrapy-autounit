--- conflicted
+++ resolved
@@ -1,11 +1,6 @@
 import os
-<<<<<<< HEAD
-=======
-import six
+import pickle
 import sys
-import zlib
->>>>>>> f055b0a6
-import pickle
 import zlib
 from importlib import import_module
 from itertools import islice
@@ -15,35 +10,17 @@
 from scrapy import signals
 from scrapy.crawler import Crawler
 from scrapy.exceptions import NotConfigured
-<<<<<<< HEAD
-from scrapy.http import HtmlResponse, Request
+from scrapy.http import HtmlResponse, Request, Response
 from scrapy.item import Item
 from scrapy.utils.conf import (build_component_list, closest_scrapy_cfg,
                                init_env)
 from scrapy.utils.misc import arg_to_iter, load_object, walk_modules
 from scrapy.utils.project import get_project_settings
-=======
-from scrapy.http import HtmlResponse, Request, Response
->>>>>>> f055b0a6
 from scrapy.utils.python import to_bytes
 from scrapy.utils.reqser import request_from_dict, request_to_dict
 from scrapy.utils.spider import iter_spider_classes
-<<<<<<< HEAD
-=======
-from scrapy.utils.project import get_project_settings
-from scrapy.utils.misc import (
-    walk_modules,
-    load_object,
-    arg_to_iter,
-)
-from scrapy.utils.conf import (
-    init_env,
-    closest_scrapy_cfg,
-    build_component_list,
-)
+
 import datadiff.tools
-
->>>>>>> f055b0a6
 
 NO_ITEM_MARKER = object()
 
@@ -186,7 +163,7 @@
     for key, value in _request.get('meta').items():
         if key != '_autounit':
             _meta[key] = parse_object(value, spider)
-
+    _request['meta'] = _meta
     return _request
 
 
