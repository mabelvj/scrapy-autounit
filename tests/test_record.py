--- conflicted
+++ resolved
@@ -1,21 +1,13 @@
+import os
+import re
+import shutil
+import subprocess
+import tempfile
 import unittest
-import tempfile
-import subprocess
-import os
-import shutil
-import re
-<<<<<<< HEAD
-
-SPIDER_TEMPLATE = '''
-import scrapy
-import traceback, sys
-=======
-
 
 SPIDER_TEMPLATE = '''
 import scrapy
 {imports}
->>>>>>> eaf817bf
 
 
 class MySpider(scrapy.Spider):
@@ -23,14 +15,9 @@
 
     custom_settings = dict(
         SPIDER_MIDDLEWARES={{
-<<<<<<< HEAD
-            '{autonit_modqule_path}': 950,
-        }}
-=======
-            'scrapy_autounit.AutounitMiddleware': 950,
+            '{autonit_module_path}': 950,
         }},
         {custom_settings}
->>>>>>> eaf817bf
     )
 
     def start_requests(self):
@@ -122,13 +109,10 @@
         self._write_mw()
         self._start_requests = None
         self._parse = None
-<<<<<<< HEAD
         self._parse_item = None
-=======
         self._spider_name = 'myspider'
         self._imports = ''
         self._custom_settings = ''
->>>>>>> eaf817bf
 
     def __enter__(self):
         return self
@@ -136,18 +120,38 @@
     def __exit__(self, exc_type, exc_value, traceback):
         shutil.rmtree(self.dir)
 
-<<<<<<< HEAD
     @property
     def spider_text(self):
         return self._spider_text
 
     def set_spider_text(self):
         self._spider_text = SPIDER_TEMPLATE.format(
+            name=self._spider_name,
             start_requests=self._start_requests,
             parse=self._parse,
             parse_item=self._parse_item,
+            imports=self._imports,
+            custom_settings=self._custom_settings,
             autonit_module_path=self.autounit_module_path,
         )
+
+    def imports(self, string):
+        self._imports = string
+
+    def custom_settings(self, string):
+        self._custom_settings = string
+
+    def name(self, string):
+        self._spider_name = string
+
+    def start_requests(self, string):
+        self._start_requests = string
+
+    def parse(self, string):
+        self._parse = string
+
+    def parse_item(self, string):
+        self._parse_item = string
 
     def _reformat_custom_spider(self, string):
         m = re.search(r'(?<=class )([\w\s]+)(?=\(.*\)\:)', string)
@@ -162,21 +166,6 @@
         for k, v in self.autounit_paths_update.items():
             string = string.replace(k, v)
         return string
-
-    def start_requests(self, string):
-        self._start_requests = string
-        self.set_spider_text()
-        self._write_spider()
-
-    def parse(self, string):
-        self._parse = string
-        self.set_spider_text()
-        self._write_spider()
-
-    def parse_item(self, string):
-        self._parse_item = string
-        self.set_spider_text()
-        self._write_spider()
 
     def _write_generic_spider(self, string):
         # Override the value in set_spider_text in order to have
@@ -211,34 +200,9 @@
                 file_text = self._update_paths_in_text(file_text)
                 with open(d, 'w') as dest:
                     dest.write(file_text)
-=======
-    def imports(self, string):
-        self._imports = string
-
-    def custom_settings(self, string):
-        self._custom_settings = string
-
-    def name(self, string):
-        self._spider_name = string
-
-    def start_requests(self, string):
-        self._start_requests = string
-
-    def parse(self, string):
-        self._parse = string
-
-    def _write_spider(self):
-        with open(os.path.join(self.proj_dir, 'myspider.py'), 'w') as dest:
-            dest.write(SPIDER_TEMPLATE.format(
-                name=self._spider_name,
-                start_requests=self._start_requests,
-                parse=self._parse,
-                imports=self._imports,
-                custom_settings=self._custom_settings,
-            ))
->>>>>>> eaf817bf
 
     def record(self, args=None, settings=None, record_verbosity=False):
+        self.set_spider_text()
         if self._start_requests is None or self._parse is None:
             raise AssertionError()
         self._write_spider()
@@ -263,16 +227,12 @@
             stderr=subprocess.PIPE,
         )
         check_process('Running spider failed!', result)
-<<<<<<< HEAD
         if record_verbosity:
             print_test_output(result)
-        if not os.path.exists(os.path.join(self.dir, 'autounit')):
-=======
         if not any(
             any(f.endswith('.py') and f != '__init__.py' for f in files)
             for _, _, files in os.walk(os.path.join(self.dir, 'autounit'))
         ):
->>>>>>> eaf817bf
             process_error('No autounit tests recorded!', result)
 
     def test(self, test_verbosity=True):
@@ -291,33 +251,21 @@
         )
         check_process('Unit tests failed!', result)
         err = result['stderr'].decode('utf-8')
-<<<<<<< HEAD
-        num_tests = re.findall(r'Ran (\d+) test', err)
+        tests_ran = re.search('Ran ([0-9]+) test', err).group(1)
+
         is_ok = re.findall('OK$', err)
         if test_verbosity:
             print_test_output(result)
-        if (not is_ok or not num_tests or (
-                isinstance(num_tests, list) and int(num_tests[0]) == 0)):
-            if (not num_tests or (
-                    isinstance(num_tests, list) and int(num_tests[0]) == 0)):
+        if (not is_ok or not tests_ran or (
+                isinstance(tests_ran, list) and int(tests_ran[0]) == 0)):
+            if (not tests_ran or (
+                    isinstance(tests_ran, list) and int(tests_ran[0]) == 0)):
                 raise AssertionError(
                     'No tests run!\nProject dir:\n{}'.format(
                         '\n'.join(itertree(self.dir))
                     ))
             elif not test_verbosity:
                 print_test_output(result)
-=======
-        tests_ran = re.search('Ran ([0-9]+) test', err).group(1)
-        if tests_ran == '0':
-            def itertree():
-                for root, dirs, files in os.walk(self.dir):
-                    for f in files:
-                        yield os.path.join(root, f)
-            raise AssertionError(
-                'No tests run!\nProject dir:\n{}'.format(
-                    '\n'.join(itertree())
-                ))
->>>>>>> eaf817bf
 
 
 class TestRecording(unittest.TestCase):
@@ -339,7 +287,6 @@
             spider.record(settings=dict(AUTOUNIT_EXTRA_PATH='abc'))
             spider.test()
 
-<<<<<<< HEAD
     def test_spider_attributes(self):
         with CaseSpider() as spider:
             spider.start_requests("""
@@ -454,7 +401,7 @@
             yield self.next_req()
 
                 """)
-=======
+
     def test_empty(self):
         with CaseSpider() as spider:
             spider.start_requests("yield scrapy.Request('data:text/plain,')")
@@ -499,6 +446,5 @@
                         meta={'done': True}
                     )
             ''')
->>>>>>> eaf817bf
             spider.record()
             spider.test()